--- conflicted
+++ resolved
@@ -37,28 +37,15 @@
 		return errors.Wrap(err, "error on Transmit.FindProgramAddress")
 	}
 
-<<<<<<< HEAD
-	_, store, err := c.cache.ReadState()
-	if err != nil {
-=======
-	if _, err := c.ReadState(); err != nil {
->>>>>>> 0fb81bbe
+	if _, err := c.cache.ReadState(); err != nil {
 		return errors.Wrap(err, "error on Transmit.ReadState")
 	}
 	accounts := []*solana.AccountMeta{
 		// state, transmitter, transmissions, store_program, store, store_authority
-<<<<<<< HEAD
 		{PublicKey: c.cache.StateID, IsWritable: true, IsSigner: false},
 		{PublicKey: c.signer.PublicKey(), IsWritable: false, IsSigner: true},
 		{PublicKey: c.cache.TransmissionsID, IsWritable: true, IsSigner: false},
 		{PublicKey: c.cache.StoreProgramID, IsWritable: false, IsSigner: false},
-		{PublicKey: store, IsWritable: true, IsSigner: false},
-=======
-		{PublicKey: c.StateID, IsWritable: true, IsSigner: false},
-		{PublicKey: c.Transmitter.PublicKey(), IsWritable: false, IsSigner: true},
-		{PublicKey: c.TransmissionsID, IsWritable: true, IsSigner: false},
-		{PublicKey: c.StoreProgramID, IsWritable: false, IsSigner: false},
->>>>>>> 0fb81bbe
 		{PublicKey: storeAuthority, IsWritable: false, IsSigner: false},
 	}
 
@@ -127,11 +114,7 @@
 	epoch uint32,
 	err error,
 ) {
-<<<<<<< HEAD
-	state, _, err := c.cache.ReadState()
-=======
-	state, err := c.ReadState()
->>>>>>> 0fb81bbe
+	state, err := c.cache.ReadState()
 	return state.Config.LatestConfigDigest, state.Config.Epoch, err
 }
 
